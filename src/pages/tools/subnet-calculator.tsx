--- conflicted
+++ resolved
@@ -160,49 +160,8 @@
 
   // Restore state from URL on mount
   useEffect(() => {
-<<<<<<< HEAD
     const reconstructed = restoreFromUrl();
     if (!reconstructed) {
-=======
-    if (!isAzureMenuOpen) {
-      return;
-    }
-
-    function handleClick(event: MouseEvent) {
-      if (!azureMenuRef.current) {
-        return;
-      }
-      if (!azureMenuRef.current.contains(event.target as Node)) {
-        setIsAzureMenuOpen(false);
-      }
-    }
-
-    document.addEventListener('mousedown', handleClick);
-    return () => {
-      document.removeEventListener('mousedown', handleClick);
-    };
-  }, [isAzureMenuOpen]);
-
-
-  useEffect(() => {
-    if (hasRestoredShare) {
-      return;
-    }
-
-    if (!router.isReady) {
-      return;
-    }
-
-    const stateParam = router.query.state;
-    if (typeof stateParam !== 'string') {
-      setHasRestoredShare(true);
-      return;
-    }
-
-    const decodedState = parseShareableSubnetPlan(stateParam);
-    if (!decodedState) {
-      setHasRestoredShare(true);
->>>>>>> ca2ce98e
       return;
     }
 
@@ -223,24 +182,7 @@
     setIsColorModeActive(false);
     setSelectedColorId(DEFAULT_COLOR_ID);
     closeCommentEditor();
-<<<<<<< HEAD
-  }, [hasRestoredShare]); // eslint-disable-line react-hooks/exhaustive-deps
-=======
-    setHasRestoredShare(true);
-  }, [hasRestoredShare, router.isReady, router.query.state]);
-
-  useEffect(() => {
-    const visibleRowIds = new Set(renderRows.map((row) => row.id));
-
-    setRowColors((current) => cleanupRemovedLeaves(current, visibleRowIds));
-    setRowComments((current) => cleanupRemovedLeaves(current, visibleRowIds));
-
-    if (activeCommentRow && !visibleRowIds.has(activeCommentRow)) {
-      setActiveCommentRow(null);
-      setCommentDraft('');
-    }
-  }, [renderRows, activeCommentRow]);
->>>>>>> ca2ce98e
+  }, [restoreFromUrl, setRowColors, setRowComments, setUseAzureReservations, closeCommentEditor]);
 
   // Event handlers
   const handleFieldChange = (field: 'network' | 'prefix') => (event: ChangeEvent<HTMLInputElement>) => {
