import { useState, useCallback, useEffect, FormEvent, useRef, useMemo, lazy, Suspense } from 'react';
import Layout from '@/components/Layout';
import RoleResultsTable from '@/components/RoleResultsTable';
import RolePermissionsTable from '@/components/RolePermissionsTable';
import { calculateLeastPrivilege, searchOperations, getServiceNamespaces, getActionsByService, preloadActionsCache, loadRoleDefinitions } from '@/lib/clientRbacService';
import type { LeastPrivilegeResult, AzureRole } from '@/types/rbac';
import { filterAndSortByQuery } from '@/lib/searchUtils';
import { PERFORMANCE } from '@/config/constants';
import { useLocalStorageBoolean } from '@/hooks/useLocalStorageState';
import { useClickOutside } from '@/hooks/useClickOutside';
import LoadingSpinner from '@/components/shared/LoadingSpinner';
import ErrorBox from '@/components/shared/ErrorBox';
import Button from '@/components/shared/Button';
import Link from 'next/link';

// Import config
import { azureRbacConfig } from '@/lib/rbacConfig';

// Import shared config-driven components
import DisclaimerBanner from '@/components/shared/RbacCalculator/DisclaimerBanner';
import ExampleScenarios from '@/components/shared/RbacCalculator/ExampleScenarios';
import AdvancedMode from '@/components/shared/RbacCalculator/AdvancedMode';

// Import Azure-specific components
import ModeTabs from '@/components/RbacCalculator/ModeTabs';

// Import shared hooks
import { useAdvancedSearch } from '@/hooks/rbac/useAdvancedSearch';
import { useServiceActions } from '@/hooks/rbac/useServiceActions';
import { useRbacMode } from '@/hooks/rbac/useRbacMode';

// Lazy load larger components for bundle optimization
const RoleCreator = lazy(() => import('@/components/RoleCreator'));
const SimpleMode = lazy(() => import('@/components/shared/RbacCalculator/SimpleMode'));
const RoleExplorerMode = lazy(() => import('@/components/shared/RbacCalculator/RoleExplorerMode'));
import type { GenericRole } from '@/components/shared/RbacCalculator/RoleExplorerMode';

export default function AzureRbacCalculatorPage() {
  // Mode management
  const { mode: inputMode, setMode: setInputMode, isSimpleMode, isRoleExplorerMode, isRoleCreatorMode } = useRbacMode({
    initialMode: 'simple',
    supportedModes: ['simple', 'advanced', 'roleExplorer', 'roleCreator'],
  });

  // Advanced search management
  const {
    actionsInput,
    searchResults,
    textareaRef: advancedTextareaRef,
    handleSearch: handleAdvancedSearch,
    handleAddAction: handleAddActionAdvanced,
    clearSearch,
  } = useAdvancedSearch({
    onSearch: searchOperations,
  });

  // Service actions management for simple mode
  const {
    availableServices,
    availableActions,
    selectedService,
    serviceSearch,
    isLoadingServices,
    isLoadingActions,
    handleSelectService,
    handleServiceSearchChange,
    clearServices,
  } = useServiceActions({
    loadServices: getServiceNamespaces,
    loadActions: getActionsByService,
    isActive: isSimpleMode,
  });

  const [selectedActions, setSelectedActions] = useState<string[]>([]);
  const [showServiceDropdown, setShowServiceDropdown] = useState(false);
  const [actionSearch, setActionSearch] = useState('');
  const [results, setResults] = useState<LeastPrivilegeResult[]>([]);
  const [isLoading, setIsLoading] = useState(false);
  const [error, setError] = useState<string | null>(null);
  const [disclaimerDismissed, setDisclaimerDismissed] = useLocalStorageBoolean('azure-rbac-disclaimer-dismissed', false);

  // Role Explorer mode state
  const [availableRoles, setAvailableRoles] = useState<AzureRole[]>([]);
  const [roleSearchQuery, setRoleSearchQuery] = useState('');
  const [selectedRoles, setSelectedRoles] = useState<AzureRole[]>([]);
  const [roleSearchResults, setRoleSearchResults] = useState<AzureRole[]>([]);
  const [showRoleResults, setShowRoleResults] = useState(false);

  // Refs for click-outside detection
  const serviceDropdownRef = useRef<HTMLDivElement>(null);
  const roleSearchDropdownRef = useRef<HTMLDivElement>(null);
  const advancedSearchDropdownRef = useRef<HTMLDivElement>(null);

  // Close dropdowns when clicking outside
  useClickOutside(serviceDropdownRef as React.RefObject<HTMLElement>, () => setShowServiceDropdown(false), showServiceDropdown);
<<<<<<< HEAD
  useClickOutside(roleSearchDropdownRef as React.RefObject<HTMLElement>, () => setRoleSearchResults([]), roleSearchResults.length > 0);
  useClickOutside(advancedSearchDropdownRef as React.RefObject<HTMLElement>, () => clearSearch(), searchResults.length > 0);
=======
  useClickOutside(roleSearchDropdownRef as React.RefObject<HTMLElement>, () => {
    setRoleSearchResults([]);
    setShowRoleResults(false);
  }, roleSearchResults.length > 0);
  useClickOutside(advancedSearchDropdownRef as React.RefObject<HTMLElement>, () => {
    // Only hide the suggestions dropdown, don't clear the input
    setSearchResults([]);
  }, searchResults.length > 0);
>>>>>>> ca2ce98e

  const handleDismissDisclaimer = () => {
    setDisclaimerDismissed(true);
  };

  // Defer actions cache preload to idle time (non-blocking)
  useEffect(() => {
    const timeoutId = setTimeout(() => {
      if ('requestIdleCallback' in window) {
        requestIdleCallback(() => preloadActionsCache(), { timeout: PERFORMANCE.IDLE_CALLBACK_TIMEOUT_MS });
      } else {
        // Fallback for browsers without requestIdleCallback
        setTimeout(() => preloadActionsCache(), PERFORMANCE.IDLE_CALLBACK_FALLBACK_MS);
      }
    }, PERFORMANCE.IDLE_CALLBACK_FALLBACK_MS);

    return () => clearTimeout(timeoutId);
  }, []);

  // Load roles for Role Explorer and Role Creator modes
  useEffect(() => {
    if (isRoleExplorerMode || isRoleCreatorMode) {
      const loadRoles = async () => {
        try {
          setIsLoading(true);
          const roles = await loadRoleDefinitions();
          // Only show built-in roles
          const builtInRoles = roles.filter(role => role.roleType === 'BuiltInRole');
          setAvailableRoles(builtInRoles);
          setIsLoading(false);
        } catch (err) {
          console.error('Failed to load roles:', err);
          setError('Failed to load role definitions. Please try again.');
          setIsLoading(false);
        }
      };
      loadRoles();
    }
  }, [isRoleExplorerMode, isRoleCreatorMode]);

  const handleSubmit = useCallback(async (e: FormEvent) => {
    e.preventDefault();
    setError(null);
    setResults([]);

    // Role Explorer mode doesn't use form submission
    if (isRoleExplorerMode) {
      return;
    }

    let actions: string[] = [];

    if (isSimpleMode) {
      if (selectedActions.length === 0) {
        setError('Please select at least one action');
        return;
      }
      actions = selectedActions;
    } else {
      if (!actionsInput.trim()) {
        setError('Please enter at least one action');
        return;
      }
      actions = actionsInput
        .split('\n')
        .map(line => line.trim())
        .filter(line => line.length > 0 && !line.startsWith('#'));

      if (actions.length === 0) {
        setError('Please enter at least one action');
        return;
      }
    }

    setIsLoading(true);

    try {
      const leastPrivilegedRoles = await calculateLeastPrivilege({
        requiredActions: actions,
        requiredDataActions: []
      });

      setResults(leastPrivilegedRoles);

      if (leastPrivilegedRoles.length === 0) {
        setError('No roles found that grant all the specified permissions. Try fewer or more general actions.');
      }
    } catch (err) {
      setError('Failed to calculate least privileged roles. Please try again.');
      console.error('Error calculating roles:', err);
    } finally {
      setIsLoading(false);
    }
  }, [isSimpleMode, isRoleExplorerMode, selectedActions, actionsInput]);

  const handleAddActionSimple = useCallback((action: string) => {
    if (!selectedActions.includes(action)) {
      setSelectedActions(prev => [...prev, action]);
    }
  }, [selectedActions]);

  const handleRemoveAction = useCallback((action: string) => {
    setSelectedActions(prev => prev.filter(a => a !== action));
  }, []);

  const handleLoadExample = useCallback((actions: readonly string[]) => {
    if (isSimpleMode) {
      setSelectedActions([...actions]);
    } else {
      handleAdvancedSearch([...actions].join('\n'));
    }
    clearSearch();
  }, [isSimpleMode, handleAdvancedSearch, clearSearch]);

  const handleClear = useCallback(() => {
    clearSearch();
    clearServices();
    setSelectedActions([]);
    setShowServiceDropdown(false);
    setActionSearch('');
    setResults([]);
    setError(null);
    setRoleSearchQuery('');
    setSelectedRoles([]);
    setRoleSearchResults([]);
    setShowRoleResults(false);
  }, [clearSearch, clearServices]);

  const handleRoleSearch = useCallback((query: string) => {
    setRoleSearchQuery(query);

    if (!query.trim() || query.length < 2) {
      setRoleSearchResults([]);
      return;
    }

    // Filter out already selected roles
    const filteredRoles = availableRoles.filter(role =>
      !selectedRoles.some(selected => selected.id === role.id)
    );

    // Use intelligent sorting: exact matches first, then starts with, then alphabetical
    const sortedResults = filterAndSortByQuery(
      filteredRoles,
      query,
      (role) => role.roleName,
      10
    );

    setRoleSearchResults(sortedResults);
  }, [availableRoles, selectedRoles]);

  const handleAddRole = useCallback((role: AzureRole) => {
    setSelectedRoles(prev => [...prev, role]);
    setRoleSearchQuery('');
    setRoleSearchResults([]);
  }, []);

  const handleRemoveRole = useCallback((roleId: string) => {
    setSelectedRoles(prev => prev.filter(r => r.id !== roleId));
  }, []);

  const handleGenerateRolePermissions = useCallback(() => {
    setError(null);

    if (selectedRoles.length === 0) {
      setError('Please select at least one role');
      return;
    }

    setShowRoleResults(true);
  }, [selectedRoles]);

  const handleSelectServiceWrapper = useCallback((service: string) => {
    handleSelectService(service);
    setShowServiceDropdown(false);
    setActionSearch('');
  }, [handleSelectService]);

  // Use intelligent sorting for service search: exact matches first, then starts with, then alphabetical
  const filteredServices = serviceSearch
    ? filterAndSortByQuery(availableServices, serviceSearch, (service) => service)
    : availableServices;

  const filteredActions = availableActions.filter(action => {
    if (!actionSearch) return true;
    const searchLower = actionSearch.toLowerCase();
    return (
      action.name.toLowerCase().includes(searchLower) ||
      (action.displayName && action.displayName.toLowerCase().includes(searchLower))
    );
  });

  const selectedActionChips = useMemo(
    () =>
      selectedActions.map(action => ({
        id: action,
        content: <span className="font-mono text-xs break-all">{action}</span>,
        removeAriaLabel: `Remove ${action}`
      })),
    [selectedActions]
  );

  const selectedRoleChips = useMemo(
    () =>
      selectedRoles.map(role => ({
        id: role.id,
        content: <span className="text-sm">{role.roleName}</span>,
        removeAriaLabel: `Remove ${role.roleName}`
      })),
    [selectedRoles]
  );

  // Get mode-specific description from config
  const getDescription = () => {
    switch (inputMode) {
      case 'simple':
        return azureRbacConfig.descriptions.simple;
      case 'advanced':
        return azureRbacConfig.descriptions.advanced;
      case 'roleExplorer':
        return azureRbacConfig.descriptions.roleExplorer;
      case 'roleCreator':
        return azureRbacConfig.descriptions.roleCreator || azureRbacConfig.descriptions.simple;
      default:
        return azureRbacConfig.descriptions.simple;
    }
  };

  return (
    <Layout
      title={azureRbacConfig.metadata.title}
      description={azureRbacConfig.metadata.description}
      keywords={azureRbacConfig.metadata.keywords}
      breadcrumbs={azureRbacConfig.metadata.breadcrumbs}
      toolSchema={{
        name: azureRbacConfig.metadata.toolSchemaName,
        applicationCategory: 'DeveloperApplication',
        offers: { price: '0' }
      }}
    >
      <section className="space-y-10">
        <div className="space-y-2 md:space-y-3">
          <p className="text-xs font-semibold uppercase tracking-wide text-sky-600/80 dark:text-sky-300 md:tracking-[0.3em]">
            {azureRbacConfig.labels.categoryLabel}
          </p>
          <h1 className="text-xl font-semibold text-slate-900 dark:text-slate-100 md:text-2xl lg:text-3xl">
            {azureRbacConfig.labels.heroTitle}
          </h1>
          <p className="text-sm text-slate-600 dark:text-slate-300 max-w-3xl">
            {getDescription()}
          </p>
        </div>

        {/* Disclaimer Banner */}
        {!disclaimerDismissed && (
          <DisclaimerBanner config={azureRbacConfig} onDismiss={handleDismissDisclaimer} />
        )}

        {/* Cross-link to Entra ID */}
        {azureRbacConfig.crossLink && (
          <div className="rounded-lg border border-slate-200 bg-slate-50 p-4 dark:border-slate-700 dark:bg-slate-800/50">
            <p className="text-sm text-slate-600 dark:text-slate-300">
              <strong>Looking for directory roles?</strong>{' '}
              <Link href={azureRbacConfig.crossLink.url} className="text-sky-600 hover:text-sky-700 dark:text-sky-400 dark:hover:text-sky-300 underline">
                {azureRbacConfig.crossLink.text}
              </Link>
            </p>
          </div>
        )}

        {/* Mode Tabs */}
        <ModeTabs activeMode={inputMode} onModeChange={setInputMode} />

        {/* Role Creator Mode */}
        {inputMode === 'roleCreator' ? (
          <Suspense fallback={
            <div className="flex items-center justify-center rounded-xl border border-slate-200 bg-white p-12 shadow-sm dark:border-slate-700 dark:bg-slate-900">
              <LoadingSpinner size="md" label="Loading Role Creator..." />
            </div>
          }>
            <RoleCreator
              availableRoles={availableRoles}
              onSearchActions={searchOperations}
            />
          </Suspense>
        ) : (
          <form onSubmit={handleSubmit} className="space-y-4">
            {/* Simple Mode */}
            {isSimpleMode && (
              <Suspense fallback={<div className="animate-pulse h-64 rounded-xl bg-slate-200 dark:bg-slate-800" />}>
                <SimpleMode
                  config={azureRbacConfig}
                  serviceSearch={serviceSearch}
                  onServiceSearchChange={handleServiceSearchChange}
                  selectedService={selectedService}
                  showServiceDropdown={showServiceDropdown}
                  onServiceDropdownVisibilityChange={setShowServiceDropdown}
                  isLoadingServices={isLoadingServices}
                  filteredServices={filteredServices}
                  serviceDropdownRef={serviceDropdownRef}
                  onSelectService={handleSelectServiceWrapper}
                  actionSearch={actionSearch}
                  onActionSearchChange={setActionSearch}
                  isLoadingActions={isLoadingActions}
                  availableActions={availableActions}
                  filteredActions={filteredActions}
                  selectedActions={selectedActions}
                  selectedActionChips={selectedActionChips}
                  onAddAction={handleAddActionSimple}
                  onRemoveAction={handleRemoveAction}
                />
              </Suspense>
            )}

            {/* Advanced Mode */}
            {inputMode === 'advanced' && (
              <AdvancedMode
                config={azureRbacConfig}
                actionsInput={actionsInput}
                onActionsInputChange={handleAdvancedSearch}
                searchResults={searchResults}
                advancedSearchDropdownRef={advancedSearchDropdownRef}
                textareaRef={advancedTextareaRef}
                onAddAction={handleAddActionAdvanced}
              />
            )}

            {/* Role Explorer Mode */}
            {isRoleExplorerMode && (
              <Suspense fallback={<div className="animate-pulse h-64 rounded-xl bg-slate-200 dark:bg-slate-800" />}>
                <RoleExplorerMode
                  config={azureRbacConfig}
                  roleSearchQuery={roleSearchQuery}
                  onRoleSearchChange={handleRoleSearch}
                  roleSearchResults={roleSearchResults}
                  roleSearchDropdownRef={roleSearchDropdownRef}
                  onAddRole={handleAddRole as (role: GenericRole) => void}
                  selectedRoleChips={selectedRoleChips}
                  onRemoveRole={handleRemoveRole}
                  isLoading={isLoading}
                  onGenerate={handleGenerateRolePermissions}
                  onClear={handleClear}
                />
              </Suspense>
            )}

            {/* Submit Buttons (Simple & Advanced modes only) */}
            {!isRoleExplorerMode && (
              <div className="flex gap-3">
                <Button
                  type="submit"
                  disabled={isLoading || (isSimpleMode ? selectedActions.length === 0 : !actionsInput.trim())}
                  isLoading={isLoading}
                >
                  {isLoading ? 'Calculating...' : 'Find Roles'}
                </Button>
                <Button
                  type="button"
                  variant="secondary"
                  onClick={handleClear}
                >
                  Clear
                </Button>
              </div>
            )}
          </form>
        )}

        {/* Loading State */}
        {isLoading && !isRoleCreatorMode && (
          <div className="flex flex-col items-center gap-4 rounded-xl border border-slate-200 bg-white p-8 shadow-sm dark:border-slate-700 dark:bg-slate-900">
            <LoadingSpinner size="lg" label="Calculating least privileged roles..." />
          </div>
        )}

        {/* Error State */}
        {error && !isRoleCreatorMode && (
          <ErrorBox>
            {error}
          </ErrorBox>
        )}

        {/* Results for Simple & Advanced modes */}
        {!isLoading && !error && results.length > 0 && !isRoleExplorerMode && !isRoleCreatorMode && (
          <RoleResultsTable results={results} roleSystem="azure" />
        )}

        {/* Results for Role Explorer mode */}
        {isRoleExplorerMode && showRoleResults && selectedRoles.length > 0 && !isLoading && (
          <RolePermissionsTable roles={selectedRoles} />
        )}

        {/* Example Scenarios (Simple & Advanced modes only, when no results) */}
        {results.length === 0 && !isLoading && !isRoleExplorerMode && !isRoleCreatorMode && (
          <ExampleScenarios config={azureRbacConfig} onLoadExample={handleLoadExample} />
        )}
      </section>
    </Layout>
  );
}<|MERGE_RESOLUTION|>--- conflicted
+++ resolved
@@ -50,6 +50,7 @@
     handleSearch: handleAdvancedSearch,
     handleAddAction: handleAddActionAdvanced,
     clearSearch,
+    clearResults,
   } = useAdvancedSearch({
     onSearch: searchOperations,
   });
@@ -93,19 +94,14 @@
 
   // Close dropdowns when clicking outside
   useClickOutside(serviceDropdownRef as React.RefObject<HTMLElement>, () => setShowServiceDropdown(false), showServiceDropdown);
-<<<<<<< HEAD
-  useClickOutside(roleSearchDropdownRef as React.RefObject<HTMLElement>, () => setRoleSearchResults([]), roleSearchResults.length > 0);
-  useClickOutside(advancedSearchDropdownRef as React.RefObject<HTMLElement>, () => clearSearch(), searchResults.length > 0);
-=======
   useClickOutside(roleSearchDropdownRef as React.RefObject<HTMLElement>, () => {
     setRoleSearchResults([]);
     setShowRoleResults(false);
   }, roleSearchResults.length > 0);
   useClickOutside(advancedSearchDropdownRef as React.RefObject<HTMLElement>, () => {
     // Only hide the suggestions dropdown, don't clear the input
-    setSearchResults([]);
+    clearResults();
   }, searchResults.length > 0);
->>>>>>> ca2ce98e
 
   const handleDismissDisclaimer = () => {
     setDisclaimerDismissed(true);
